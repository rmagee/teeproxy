--- conflicted
+++ resolved
@@ -33,7 +33,6 @@
 	closeConnections      = flag.Bool("close-connections", false, "close connections to the clients and backends")
 )
 
-
 // Sets the request URL.
 //
 // This turns a inbound request (a request without URL) into an outbound request.
@@ -45,20 +44,19 @@
 	request.URL = URL
 }
 
-
 // Sends a request and returns the response.
 func handleRequest(request *http.Request, timeout time.Duration) (*http.Response) {
 	transport := &http.Transport{
 		// NOTE(girone): DialTLS is not needed here, because the teeproxy works
 		// as an SSL terminator.
-		Dial: (&net.Dialer{  // go1.8 deprecated: Use DialContext instead
+		Dial: (&net.Dialer{// go1.8 deprecated: Use DialContext instead
 			Timeout: timeout,
 			KeepAlive: 10 * timeout,
 		}).Dial,
 		// Close connections to the production and alternative servers?
 		DisableKeepAlives: *closeConnections,
 		//IdleConnTimeout: timeout,  // go1.8
-		TLSHandshakeTimeout: timeout,
+		TLSHandshakeTimeout:   timeout,
 		ResponseHeaderTimeout: timeout,
 		ExpectContinueTimeout: timeout,
 	}
@@ -147,19 +145,15 @@
 		body, _ := ioutil.ReadAll(resp.Body)
 		w.Write(body)
 	}
-<<<<<<< HEAD
 	w.WriteHeader(resp.StatusCode)
 	io.Copy(w, resp.Body)
-=======
->>>>>>> f5f9ef79
-}
-
+}
 
 func main() {
 	flag.Parse()
 
 	log.Printf("Starting teeproxy at %s sending to A: %s and B: %s",
-	           *listen, *targetProduction, *altTarget)
+		*listen, *targetProduction, *altTarget)
 
 	runtime.GOMAXPROCS(runtime.NumCPU())
 
@@ -259,7 +253,7 @@
 	header := request.Header.Get(XFF_HEADER)
 	if header != "" {
 		// extend
-		request.Header.Set(XFF_HEADER, header + ", " + remoteIP)
+		request.Header.Set(XFF_HEADER, header+", "+remoteIP)
 	} else {
 		// insert
 		request.Header.Set(XFF_HEADER, remoteIP)
@@ -274,7 +268,7 @@
 	header := request.Header.Get(FORWARDED_HEADER)
 	if header != "" {
 		// extend
-		request.Header.Set(FORWARDED_HEADER, header + ", " + extension)
+		request.Header.Set(FORWARDED_HEADER, header+", "+extension)
 	} else {
 		// insert
 		request.Header.Set(FORWARDED_HEADER, extension)
